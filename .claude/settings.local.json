--- conflicted
+++ resolved
@@ -4,11 +4,8 @@
       "Bash(git add:*)",
       "Bash(git commit:*)",
       "Bash(git push:*)",
-<<<<<<< HEAD
-      "Bash(git merge:*)"
-=======
+      "Bash(git merge:*)",
       "Bash(python:*)"
->>>>>>> 7772135c
     ],
     "deny": [],
     "ask": [],
